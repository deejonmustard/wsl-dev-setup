# VS Code settings
.vscode/*
!.vscode/extensions.json
<<<<<<< HEAD
# settings.json is intentionally ignored as it contains user-specific settings
=======
.settings.json
>>>>>>> c4a3b008

# Editor backups and temporary files
*~
*.bak
*.swp
*.swo
*.tmp
.DS_Store
Thumbs.db

# WSL and script specific files
.bash_history
.zsh_history
.zcompdump*
.npm/
.node_repl_history
.python_history
.lesshst
.viminfo
.wget-hsts
.ssh/
.gnupg/

# Neovim
.netrwhist

# Ansible
*.retry

# Temp files that might be created during script execution
*.log

# Environment specific files
.env
.env.local
.env.development.local
.env.test.local
.env.production.local

# Node.js
node_modules/
npm-debug.log*
yarn-debug.log*
yarn-error.log*

# Python
__pycache__/
*.py[cod]
*$py.class
*.so
.Python
env/
build/
develop-eggs/
dist/
downloads/
eggs/
.eggs/
lib/
lib64/
parts/
sdist/
var/
wheels/
*.egg-info/
.installed.cfg
*.egg

# User-specific files
.lesshst
.viminfo

# Testing and coverage
.coverage
htmlcov/
.tox/
.nox/
coverage/
.hypothesis/
.pytest_cache/ <|MERGE_RESOLUTION|>--- conflicted
+++ resolved
@@ -1,11 +1,7 @@
 # VS Code settings
 .vscode/*
 !.vscode/extensions.json
-<<<<<<< HEAD
 # settings.json is intentionally ignored as it contains user-specific settings
-=======
-.settings.json
->>>>>>> c4a3b008
 
 # Editor backups and temporary files
 *~
