# WSL Development Environment Setup

[![License: MIT](https://img.shields.io/badge/License-MIT-yellow.svg)](https://opensource.org/licenses/MIT)

A simple script to set up a beginner-friendly development environment for WSL Arch Linux with dotfile management.

## Features

- Neovim with Kickstart configuration (latest version from Arch repos)
- Zsh with Oh My Zsh and plugins
- Tmux for terminal multiplexer
- Chezmoi for dotfile management across Windows and WSL
- Node.js via NVM
- Claude Code AI assistant
- Core development tools and utilities
- **Seamless GitHub integration** via GitHub CLI
- **Organized directory structure** with configuration in ~/dev and dotfiles in ~/dotfiles

## Quick Install

Install WSL Arch Linux:
 
```bash
# Remove Previous Arch Installation (If Needed)
<<<<<<< HEAD
wsl.exe --unregister archlinux
=======
wsl --unregister Arch
>>>>>>> c182d7fe

# Install Arch Linux from the Microsoft Store or via:
wsl.exe --install -d archlinux

# List Local Distro Installs w Version:
wsl.exe -l -v

# Launch Arch Linux:
wsl.exe -d archlinux
```

From a fresh Arch Linux WSL installation (you'll start as root):

```bash
# Download the setup script
curl -o setup.sh https://raw.githubusercontent.com/deejonmustard/wsl-dev-setup/main/setup.sh

# Make it executable and run
chmod +x setup.sh
./setup.sh
```

The script will:
1. Initialize the pacman keyring if needed
2. Install sudo and base packages
3. Offer to create a new user (recommended)
4. Set up the complete development environment

If you create a new user, you'll need to:
1. Restart WSL: `wsl --terminate Arch` (in PowerShell)
2. Launch Arch Linux again: `wsl -d Arch`
3. Run the setup script again as your new user

## What's Included

- **Core Tools**: git, ripgrep, fd, fzf, tmux, zsh, and more
- **Neovim**: Latest version from Arch repositories with Kickstart configuration
- **Zsh**: Enhanced shell with Oh My Zsh and plugins
- **Chezmoi**: Dotfile manager to sync configs between WSL and Windows
- **NVM**: Node Version Manager for JavaScript development
- **Claude Code**: AI assistant for coding
- **WSL Utilities**: Helper scripts for Windows integration
- **GitHub CLI**: Seamless dotfiles repository management

## Directory Structure

The setup creates an organized structure:
- `~/dev`: Main development environment directory
  - `/docs`: Documentation for installed tools
  - `/bin`: Custom scripts and utilities
  - `/projects`: Recommended location for your projects
  - `/configs`: Various configuration backups
- `~/dotfiles`: Chezmoi source directory for all your dotfiles

## GitHub Integration

The setup script now includes comprehensive GitHub integration using GitHub CLI:

1. **Automatic CLI Installation**: Installs GitHub CLI from Arch repos
2. **Interactive Authentication**: Simple web-based or token auth flow
3. **Automatic Username Detection**: No need to manually enter your username
4. **One-Command Repository Creation**: Creates private or public repos with a single command
5. **Seamless Remote Setup**: Automatically configures your git remote

This makes it incredibly easy to get your dotfiles stored on GitHub with minimal effort.

## Neovim Setup

The setup script uses [kickstart.nvim](https://github.com/nvim-lua/kickstart.nvim) as the base Neovim configuration. During installation you'll be asked if you have a fork of kickstart.nvim:

- If you do: provide your GitHub username to clone your fork
- If not: the script will use the official repository

It's recommended to fork kickstart.nvim to your own GitHub account for easier customization:
1. Visit https://github.com/nvim-lua/kickstart.nvim and click "Fork"
2. Clone your fork during setup by answering "yes" when prompted

## Dotfile Management with Chezmoi

Chezmoi is installed to help you manage your configuration files (dotfiles) across both Windows and WSL. This ensures your development environment remains consistent.

### Organized Directory Structure

This setup uses a custom source directory for Chezmoi at `~/dotfiles` instead of the default location. This keeps your dotfiles separate from your development environment.

### Basic Usage

```bash
# Add a configuration file to be managed by chezmoi
chezmoi add --source="$HOME/dotfiles" ~/.zshrc

# Edit a configuration file
chezmoi edit --source="$HOME/dotfiles" ~/.zshrc

# Apply changes to your dotfiles
chezmoi apply --source="$HOME/dotfiles"

# Push changes to your dotfiles repository
chezmoi git --source="$HOME/dotfiles" push
```

### Managing Machine-Specific Differences

Chezmoi allows you to handle differences between your Windows environment and WSL setup using templates and conditional logic.

For a full guide, see the documentation in `~/dev/docs/chezmoi-guide.md` after installation.

### Integrating Windows Dotfiles with WSL

You can use the same Chezmoi repository to manage both your Windows dotfiles and your WSL dotfiles. Here's how to set it up:

#### 1. Install Chezmoi on Windows

In PowerShell:

```powershell
# Using winget
winget install twpayne.chezmoi

# OR using Scoop
scoop install chezmoi

# OR using Chocolatey
choco install chezmoi
```

#### 2. Initialize with the Same Repository

```powershell
# Initialize Chezmoi with your GitHub repository
chezmoi init --source=~\dotfiles https://github.com/YOUR-USERNAME/dotfiles.git

# Apply configuration files
chezmoi apply --source=~\dotfiles
```

#### 3. Add Windows-Specific Files

```powershell
# Add PowerShell profile
chezmoi add --source=~\dotfiles $PROFILE

# Add other Windows config files
chezmoi add --source=~\dotfiles ~\AppData\Roaming\Windows Terminal\settings.json
chezmoi add --source=~\dotfiles ~\.gitconfig
```

#### 4. Handle OS-Specific Differences

Create template files that use Chezmoi's built-in templating to handle OS differences:

```
{{- if eq .chezmoi.os "windows" }}
# Windows-specific settings
{{- else }}
# Linux/WSL-specific settings
{{- end }}
```

#### 5. Synchronize Between Windows and WSL

Since both systems point to the same GitHub repository, you can keep them in sync:

```powershell
# In Windows PowerShell
chezmoi update --source=~\dotfiles
```

```bash
# In WSL
chezmoi update --source="$HOME/dotfiles"
```

This way, any changes you make to your configuration in either environment will be available in both!

## Updates

After installation, you can update your environment by running:

```bash
# Update system and tools
~/dev/update.sh

# Update dotfiles separately
chezmoi update --source="$HOME/dotfiles"
```

## Arch Linux Specific Notes

This setup is optimized for Arch Linux on WSL and uses:
- `pacman` for package management
- Latest Neovim from official Arch repositories
- Arch-specific package names (e.g., `fd` instead of `fd-find`)
- Base development tools from `base-devel` package group
- Automatic bootstrap process for fresh installations

## License

This project is licensed under the MIT License - see the [LICENSE](LICENSE) file for details. <|MERGE_RESOLUTION|>--- conflicted
+++ resolved
@@ -15,6 +15,7 @@
 - Core development tools and utilities
 - **Seamless GitHub integration** via GitHub CLI
 - **Organized directory structure** with configuration in ~/dev and dotfiles in ~/dotfiles
+- **Fastfetch** for system information display (modern neofetch alternative)
 
 ## Quick Install
 
@@ -22,11 +23,7 @@
  
 ```bash
 # Remove Previous Arch Installation (If Needed)
-<<<<<<< HEAD
 wsl.exe --unregister archlinux
-=======
-wsl --unregister Arch
->>>>>>> c182d7fe
 
 # Install Arch Linux from the Microsoft Store or via:
 wsl.exe --install -d archlinux
@@ -38,7 +35,7 @@
 wsl.exe -d archlinux
 ```
 
-From a fresh Arch Linux WSL installation (you'll start as root):
+From a fresh Arch Linux WSL installation (you'll start as root, create a new user, do `wsl --terminate archlinux` , open Arch Linux again, and run the script a second time):
 
 ```bash
 # Download the setup script
@@ -56,8 +53,8 @@
 4. Set up the complete development environment
 
 If you create a new user, you'll need to:
-1. Restart WSL: `wsl --terminate Arch` (in PowerShell)
-2. Launch Arch Linux again: `wsl -d Arch`
+1. Restart WSL: `wsl.exe --terminate archlinux` (in PowerShell)
+2. Launch Arch Linux again: `wsl.exe -d archlinux`
 3. Run the setup script again as your new user
 
 ## What's Included
@@ -70,6 +67,7 @@
 - **Claude Code**: AI assistant for coding
 - **WSL Utilities**: Helper scripts for Windows integration
 - **GitHub CLI**: Seamless dotfiles repository management
+- **Fastfetch**: Modern system information tool (replaces the discontinued neofetch)
 
 ## Directory Structure
 
@@ -114,18 +112,20 @@
 
 ### Basic Usage
 
+The setup configures chezmoi to use `~/dotfiles` as the source directory via a config file, so you don't need to specify it each time:
+
 ```bash
 # Add a configuration file to be managed by chezmoi
-chezmoi add --source="$HOME/dotfiles" ~/.zshrc
+chezmoi add ~/.zshrc
 
 # Edit a configuration file
-chezmoi edit --source="$HOME/dotfiles" ~/.zshrc
+chezmoi edit ~/.zshrc
 
 # Apply changes to your dotfiles
-chezmoi apply --source="$HOME/dotfiles"
+chezmoi apply
 
 # Push changes to your dotfiles repository
-chezmoi git --source="$HOME/dotfiles" push
+cd ~/dotfiles && git push
 ```
 
 ### Managing Machine-Specific Differences
@@ -157,21 +157,21 @@
 
 ```powershell
 # Initialize Chezmoi with your GitHub repository
-chezmoi init --source=~\dotfiles https://github.com/YOUR-USERNAME/dotfiles.git
+chezmoi init https://github.com/YOUR-USERNAME/dotfiles.git
 
 # Apply configuration files
-chezmoi apply --source=~\dotfiles
+chezmoi apply
 ```
 
 #### 3. Add Windows-Specific Files
 
 ```powershell
 # Add PowerShell profile
-chezmoi add --source=~\dotfiles $PROFILE
+chezmoi add $PROFILE
 
 # Add other Windows config files
-chezmoi add --source=~\dotfiles ~\AppData\Roaming\Windows Terminal\settings.json
-chezmoi add --source=~\dotfiles ~\.gitconfig
+chezmoi add ~\AppData\Roaming\Windows Terminal\settings.json
+chezmoi add ~\.gitconfig
 ```
 
 #### 4. Handle OS-Specific Differences
@@ -192,12 +192,12 @@
 
 ```powershell
 # In Windows PowerShell
-chezmoi update --source=~\dotfiles
+chezmoi update
 ```
 
 ```bash
 # In WSL
-chezmoi update --source="$HOME/dotfiles"
+chezmoi update
 ```
 
 This way, any changes you make to your configuration in either environment will be available in both!
@@ -211,7 +211,7 @@
 ~/dev/update.sh
 
 # Update dotfiles separately
-chezmoi update --source="$HOME/dotfiles"
+chezmoi update
 ```
 
 ## Arch Linux Specific Notes
